--- conflicted
+++ resolved
@@ -10,11 +10,7 @@
   "plugins": [
     {
       "name": "claude-mem",
-<<<<<<< HEAD
-      "version": "5.1.4",
-=======
-      "version": "5.1.3",
->>>>>>> 012774b8
+      "version": "5.2.0",
       "source": "./plugin",
       "description": "Persistent memory system for Claude Code - context compression across sessions"
     }
