# Claude-Mem: Persistent Memory for Claude Code

## Overview

Claude-mem is a persistent memory compression system that preserves context across Claude Code sessions. It automatically captures tool usage observations, processes them through the Claude Agent SDK, and makes summaries available to future sessions.

**Current Version**: 4.3.4
**License**: AGPL-3.0
**Author**: Alex Newman (@thedotmack)

## What It Does

Claude-mem operates as a Claude Code plugin that:
- Captures every tool execution during your coding sessions
- Processes observations using AI-powered compression
- Generates session summaries when sessions end
- Injects relevant context into future sessions
- Provides full-text search across your entire project history

This creates a continuous memory system where Claude can learn from past sessions and maintain context across your entire project lifecycle.

## Architecture

### Hook-Based Lifecycle System

Claude-mem integrates with Claude Code through 5 lifecycle hooks:

1. **SessionStart Hook** (`context-hook`)
   - Ensures dependencies are installed (runs fast idempotent npm install)
   - Injects context from previous sessions
   - Auto-starts PM2 worker service
   - Retrieves last 10 session summaries with three-tier verbosity (v4.2.0)
   - Fixed in v4.1.0 to use proper JSON hookSpecificOutput format

2. **UserPromptSubmit Hook** (`new-hook`)
   - Creates new session records
   - Initializes session tracking
   - Saves raw user prompts for full-text search (as of v4.2.0)

3. **PostToolUse Hook** (`save-hook`)
   - Captures tool execution observations
   - Sends observations to worker service for processing

4. **Summary Hook**
   - Generates AI-powered session summaries
   - Processes accumulated observations

5. **SessionEnd Hook** (`cleanup-hook`)
   - Marks sessions as completed (graceful cleanup as of v4.1.0)
   - Skips cleanup on `/clear` commands to preserve ongoing sessions
   - Previously sent DELETE requests; now allows workers to finish naturally

### Worker Service Architecture

- **Technology**: HTTP REST API built with Express.js, managed by PM2
- **Port**: Fixed port 37777 (configurable via CLAUDE_MEM_WORKER_PORT)
- **Location**: `src/services/worker-service.ts`
- **Configurable Model**: Uses `CLAUDE_MEM_MODEL` environment variable (default: claude-sonnet-4-5)

**REST API Endpoints** (6 total):
- Session management endpoints
- Observation processing endpoints
- Worker port tracking

The worker service runs as a PM2-managed background process that handles AI processing separately from the hook execution, preventing hook timeout issues.

### Database Layer

**Technology**: SQLite 3 with better-sqlite3 native module
**Location**: `~/.claude-mem/claude-mem.db`

**Note**: SessionStore and SessionSearch use better-sqlite3 as the primary database implementation. Database.ts (which uses bun:sqlite) is legacy code.

**Core Tables**:
- `sdk_sessions` - Session tracking with prompt counters
- `session_summaries` - AI-generated session summaries (multiple per session)
- `observations` - Captured tool usage with structured fields
- `user_prompts` - Raw user prompts with FTS5 search (as of v4.2.0)

**Schema Features**:
- FTS5 (Full-Text Search) virtual tables for fast searching
- Automatic sync triggers between main tables and FTS5 tables
- Support for multi-prompt sessions (prompt_counter, prompt_number)
- Hierarchical observations (title, subtitle, facts, narrative, concepts, files_read, files_modified)
- Observation types: decision, bugfix, feature, refactor, discovery, change

**Database Classes**:
- `SessionStore` - CRUD operations for sessions, observations, summaries, user prompts
- `SessionSearch` - FTS5 full-text search with 8 search methods

### MCP Search Server

**Location**: `src/servers/search-server.ts`
**Configuration**: `plugin/.mcp.json`

Exposes 8 specialized search tools to Claude:

1. **search_observations** - Full-text search across observations
2. **search_sessions** - Full-text search across session summaries
3. **search_user_prompts** - Full-text search across raw user prompts (as of v4.2.0)
4. **find_by_concept** - Find observations tagged with specific concepts
5. **find_by_file** - Find observations referencing specific file paths
6. **find_by_type** - Find observations by type (decision/bugfix/feature/etc.)
7. **get_recent_context** - Get recent session context including summaries and observations for a project
8. **advanced_search** - Combine multiple filters with full-text search

**Search Pipeline**:
```
Claude Request → MCP Server → SessionSearch Service → FTS5 Database → Results → Claude
```

**Citations**: All search results use the `claude-mem://` URI scheme for referencing specific observations and sessions.

## Installation

### Requirements
- Node.js 18+
- Claude Code plugin system

### Installation Method

**Local Marketplace Installation** (recommended as of v4.0.4+):

```bash
# 1. Clone the repository
git clone https://github.com/thedotmack/claude-mem.git
cd claude-mem

# 2. Add to Claude Code marketplace
/plugin marketplace add .claude-plugin/marketplace.json

# 3. Install the plugin
/plugin install claude-mem
```

## Configuration

### Model Selection

Configure which AI model processes your observations:

**Using the interactive script**:
```bash
./claude-mem-settings.sh
```

**Available models**:
- `claude-haiku-4-5` - Fast, cost-efficient
- `claude-sonnet-4-5` - Balanced (default)
- `claude-opus-4` - Most capable
- `claude-3-7-sonnet` - Alternative version

The script manages `CLAUDE_MEM_MODEL` in `~/.claude/settings.json`.
TODO: also have script create and manage `CLAUDE_MEM_MODEL` in `~/.claude/plugins/marketplaces/thedotmack/.env` so our worker script has access to the value (we may not even need it in our settings but only in our plugin folder since hooks shouldn't be calling queries, not sure).

### Context Display Settings

Configure how much historical context is displayed at session start via `~/.claude/settings.json`:

**Environment variable** (in the `env` section):
- `CLAUDE_MEM_CONTEXT_OBSERVATIONS` - Number of recent observations to display (default: 50, ~1.2K tokens typical)

**Example settings.json**:
```json
{
  "env": {
    "CLAUDE_MEM_MODEL": "claude-haiku-4-5",
    "CLAUDE_MEM_CONTEXT_OBSERVATIONS": "100"
  }
}
```

**Notes**:
- Higher observation counts = more context but more tokens consumed at startup
- 50 observations ≈ 4-8 hours of work ≈ 1.2K tokens
- 100 observations ≈ 1-2 days of work ≈ 2.4K tokens
- 200 observations ≈ 2-3 days of work ≈ 4.8K tokens
- Session summaries are shown when available but are not the primary timeline

## Data Flow

### Memory Pipeline
```
Tool Execution → Hook Capture → Worker Processing → AI Compression → Database Storage → Future Context Injection
```

### Search Pipeline
```
Search Query → MCP Server → SessionSearch → FTS5 Query → Results with Citations
```

### Usage Tracking

Claude-mem automatically tracks SDK usage metrics to JSONL files for cost analysis:

**Location**: `~/.claude-mem/usage-logs/usage-YYYY-MM-DD.jsonl`

**Captured Metrics**:
- Token counts (input, output, cache creation, cache read)
- Total cost in USD per API call
- Duration metrics (total time and API time)
- Number of turns per session
- Session and project attribution
- Model information

**Analysis Tools**:
```bash
# Analyze today's usage
npm run usage:today

# Analyze specific date
npm run usage:analyze 2025-11-03
```

The analysis script provides:
- Total cost and token usage
- Cache hit rates and savings
- Cost breakdowns by project
- Cost breakdowns by model
- Average cost per API call

## Development

### Directory Structure
```
claude-mem/
├── src/
│   ├── bin/hooks/          # Hook entry points
│   ├── hooks/              # Hook implementations
│   ├── services/           # Worker service
│   ├── services/sqlite/    # Database layer
│   ├── servers/            # MCP search server
│   ├── sdk/                # Claude Agent SDK integration
│   ├── shared/             # Shared utilities
│   └── utils/              # General utilities
├── plugin/                 # Built plugin files
│   ├── scripts/            # Built hook executables
│   └── .mcp.json          # MCP server configuration
└── .claude-plugin/        # Plugin metadata
    └── marketplace.json   # Marketplace definition
```

### Technology Stack
- **Language**: TypeScript
- **Database**: SQLite 3 with better-sqlite3
- **HTTP**: Express.js
- **Process Management**: PM2
- **AI SDK**: @anthropic-ai/claude-agent-sdk (v0.1.23)
- **MCP SDK**: @modelcontextprotocol/sdk (v1.20.1)
- **Schema Validation**: zod-to-json-schema (v3.24.6)

### Build Process

<<<<<<< HEAD
**Build and sync to marketplace plugin**:
```bash
npm run build
npm run sync-marketplace
```

**If you changed the worker service** (`src/services/worker-service.ts`):
```bash
npm run worker:restart
```

**What happens**:
1. `npm run build` - Compiles TypeScript and outputs hook executables to `plugin/scripts/`
2. `npm run sync-marketplace` - Syncs built files to `~/.claude/plugins/marketplaces/thedotmack/`
3. `npm run worker:restart` - (Optional) Only needed if you modified the worker service code
=======
**Build and compile**:
```bash
npm run build
```

This compiles TypeScript and outputs hook executables to `plugin/scripts/`.

**Local testing workflow**:
```bash
# 1. Build the project
npm run build

# 2. Copy built files to marketplace plugin folder for testing
cp plugin/scripts/worker-service.cjs ~/.claude/plugins/marketplaces/thedotmack/plugin/scripts/worker-service.cjs

# 3. Restart worker to pick up changes
pm2 restart claude-mem-worker

# 4. Check logs
pm2 logs claude-mem-worker --nostream
```

**Git workflow**:
- Create feature branches for all changes
- Commit to feature branch
- Create pull request for review
- Do NOT push directly to main (branch protection rules in place)
>>>>>>> bda39733

**Build Outputs**:
- Hook executables: `*-hook.js` (ESM format)
- Worker service: `worker-service.cjs` (CJS format)
- Search server: `search-server.js` (ESM format)

**Note**: Hook changes take effect immediately on next session. Worker changes require restart.

### Investigation Best Practices

**When investigations are failing persistently**, use Task agents for comprehensive file analysis instead of grep/search:

**❌ Don't:** Repeatedly grep and search for patterns when failing to find the issue
```bash
# Multiple failed attempts with grep, Glob, etc.
```

**✅ Do:** Deploy a Task agent to read files in full and answer specific questions
```
"Read these files in full and answer: [specific questions about the implementation]"
- Reduces token usage by delegating to a specialized agent
- Provides comprehensive analysis in one pass
- Finds issues that grep might miss due to poor query formulation
- More efficient than multiple rounds of searching
```

**Example usage:**
```
Deploy a general-purpose Task agent to:
1. Read src/hooks/context-hook.ts in full
2. Read src/servers/search-server.ts in full
3. Answer: How do these files work together? What's the current implementation state?
4. Find any bugs or inconsistencies between them
```

This approach is especially valuable when:
- You're investigating how multiple files interact
- Search queries aren't finding what you expect
- You need to understand complete implementation context
- The issue might be a subtle inconsistency between files

## Version History

For detailed version history and changelog, see [CHANGELOG.md](CHANGELOG.md).

**Current Version**: 4.3.4

### Recent Highlights

#### v4.3.4 (2025-11-01)
**Breaking Changes**: None (patch version)

**Fixes**:
- Fixed SessionStart hooks running on session resume (plugin/hooks/hooks.json:4)
- Added matcher configuration to only run SessionStart hooks on startup, clear, or compact events
- Prevents unnecessary hook execution and improves performance on session resume

**Technical Details**:
- Modified: plugin/hooks/hooks.json:4 (added `"matcher": "startup|clear|compact"`)
- Impact: Hooks now skip execution when resuming existing sessions

#### v4.3.3 (2025-10-27)
**Breaking Changes**: None (patch version)

**Improvements**:
- Made session display count configurable via constant (DISPLAY_SESSION_COUNT = 8) in src/hooks/context-hook.ts:11
- Added first-time setup detection with helpful user messaging in src/hooks/user-message-hook.ts:12-39
- Improved user experience: First install message clarifies why it appears under "Plugin Hook Error"

**Fixes**:
- Cleaned up profanity in code comments (src/hooks/context-hook.ts:3)
- Fixed first-time setup UX by detecting missing node_modules and showing informative message

**Technical Details**:
- Modified: src/hooks/context-hook.ts:11 (configurable DISPLAY_SESSION_COUNT constant)
- Modified: src/hooks/user-message-hook.ts:12-39 (first-time setup detection and messaging)
- Modified: plugin/scripts/context-hook.js (rebuilt)
- Modified: plugin/scripts/user-message-hook.js (rebuilt)

#### v4.3.2 (2025-10-27)
**Breaking Changes**: None (patch version)

**Improvements**:
- Added user-message-hook for displaying context to users via stderr mechanism (src/hooks/user-message-hook.ts)
- Enhanced context visibility: Hook fires simultaneously with context injection, sending duplicate message as "error" so Claude Code displays it to users
- Added comprehensive documentation (4 new MDX files covering architecture evolution, context engineering, hooks architecture, and progressive disclosure)
- Improved cross-platform path handling in context-hook (src/hooks/context-hook.ts:14)

**Technical Details**:
- New files:
  - src/hooks/user-message-hook.ts (stderr-based user-facing context display)
  - plugin/scripts/user-message-hook.js (built hook executable)
  - docs/architecture-evolution.mdx (801 lines)
  - docs/context-engineering.mdx (222 lines)
  - docs/hooks-architecture.mdx (784 lines)
  - docs/progressive-disclosure.mdx (655 lines)
- Modified:
  - plugin/hooks/hooks.json:5 (added user-message-hook configuration)
  - src/hooks/context-hook.ts:14 (improved path handling)
  - scripts/build-hooks.js:3 (build support for new hook)
- Design rationale: Error messages don't get added to context, so we intentionally duplicate context output via stderr for user visibility. This is a temporary workaround until Claude Code potentially adds ability to share messages with both user and context simultaneously.

#### v4.3.1 (2025-10-26)
**Breaking Changes**: None (patch version)

**Fixes**:
- Fixed SessionStart hook context injection by silencing npm install output (plugin/hooks/hooks.json:25)
- Changed npm loglevel from `--loglevel=error` to `--loglevel=silent` to ensure clean JSON output
- Consolidated hooks architecture by removing bin/hooks wrapper layer (src/hooks/*-hook.ts)
- Fixed double shebang issues in hook executables (esbuild now adds shebang during build)

**Technical Details**:
- Modified: plugin/hooks/hooks.json (npm install verbosity)
- Removed: src/bin/hooks/* (wrapper layer no longer needed)
- Consolidated: Hook logic moved directly into src/hooks/*-hook.ts files
- Root cause: npm install stderr/stdout was polluting hook JSON output, preventing context injection

#### v4.3.0 (2025-10-25)
- Progressive Disclosure Context: Enhanced context hook with observation timeline and token cost visibility
- Session observations now display in table format showing ID, timestamp, type indicators, title, and token counts
- Added progressive disclosure usage instructions to guide Claude on when to fetch full observation details vs. reading code
- Added Agent Skills documentation and version bump management skill
- Cross-platform path improvements: Removed hardcoded paths for project and Claude Code executable (fixes #23)

#### v4.2.11 (2025-10-25)
- Fixed cross-platform Claude executable path detection using `which`/`where` commands
- Full Windows, macOS, and Linux compatibility

#### v4.2.8 (2025-10-25)
- Fixed NOT NULL constraint violation for claude_session_id

#### v4.2.3 (2025-10-23)
- Fixed FTS5 injection vulnerability
- Fixed Windows PowerShell compatibility

#### v4.0.0 (2025-10-18)
- MCP Search Server with FTS5 full-text search
- Plugin data directory integration
- HTTP REST API architecture with PM2

## Key Design Decisions

### Graceful Cleanup (v4.1.0)
Changed from aggressive session deletion (HTTP DELETE to workers) to graceful completion (marking sessions complete and allowing workers to finish). This prevents interruption of important operations like summary generation.

### FTS5 for Search Performance
Implements SQLite FTS5 (Full-Text Search) virtual tables with automatic synchronization triggers, enabling fast full-text search across thousands of observations without performance degradation.

### Multi-Prompt Session Support
Tracks `prompt_counter` and `prompt_number` across sessions and observations, enabling context preservation across conversation restarts within the same coding session.

## Troubleshooting

### Worker Service Issues
- Check PM2 status: `pm2 list`
- View logs: `npm run worker:logs`
- Restart worker: `npm run worker:restart`

### Database Issues
- Database location: `~/.claude-mem/claude-mem.db`
- Check schema: `sqlite3 <db-path> ".schema"`
- FTS5 tables are automatically synchronized via triggers

### Hook Issues
- Hooks output to Claude Code's hook execution log
- Check `plugin/scripts/` for built executables

### Model Configuration Issues
- Use `./claude-mem-settings.sh` to manage model settings
- Settings stored in `~/.claude/settings.json`
- Default fallback: `claude-sonnet-4-5`

## Citations & References

This project uses the `claude-mem://` URI scheme for citations:
- `claude-mem://observation/{id}` - References specific observations
- `claude-mem://session/{id}` - References specific sessions

All MCP search results include citations, enabling Claude to reference specific historical context.

## License

AGPL-3.0

## Repository

https://github.com/thedotmack/claude-mem<|MERGE_RESOLUTION|>--- conflicted
+++ resolved
@@ -251,7 +251,6 @@
 
 ### Build Process
 
-<<<<<<< HEAD
 **Build and sync to marketplace plugin**:
 ```bash
 npm run build
@@ -267,35 +266,6 @@
 1. `npm run build` - Compiles TypeScript and outputs hook executables to `plugin/scripts/`
 2. `npm run sync-marketplace` - Syncs built files to `~/.claude/plugins/marketplaces/thedotmack/`
 3. `npm run worker:restart` - (Optional) Only needed if you modified the worker service code
-=======
-**Build and compile**:
-```bash
-npm run build
-```
-
-This compiles TypeScript and outputs hook executables to `plugin/scripts/`.
-
-**Local testing workflow**:
-```bash
-# 1. Build the project
-npm run build
-
-# 2. Copy built files to marketplace plugin folder for testing
-cp plugin/scripts/worker-service.cjs ~/.claude/plugins/marketplaces/thedotmack/plugin/scripts/worker-service.cjs
-
-# 3. Restart worker to pick up changes
-pm2 restart claude-mem-worker
-
-# 4. Check logs
-pm2 logs claude-mem-worker --nostream
-```
-
-**Git workflow**:
-- Create feature branches for all changes
-- Commit to feature branch
-- Create pull request for review
-- Do NOT push directly to main (branch protection rules in place)
->>>>>>> bda39733
 
 **Build Outputs**:
 - Hook executables: `*-hook.js` (ESM format)
