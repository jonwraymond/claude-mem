#!/usr/bin/env node

/**
 * Smart Install Script for claude-mem
 *
 * Features:
 * - Only runs npm install when necessary (version change or missing deps)
 * - Caches installation state with version marker
 * - Provides helpful Windows-specific error messages
 * - Cross-platform compatible (pure Node.js)
 * - Fast when already installed (just version check)
 */

import { existsSync, readFileSync, writeFileSync } from 'fs';
import { execSync } from 'child_process';
import { join, dirname } from 'path';
import { fileURLToPath } from 'url';

const __filename = fileURLToPath(import.meta.url);
const __dirname = dirname(__filename);

// Plugin root is parent directory of scripts/
const PLUGIN_ROOT = join(__dirname, '..');
const PACKAGE_JSON_PATH = join(PLUGIN_ROOT, 'package.json');
const VERSION_MARKER_PATH = join(PLUGIN_ROOT, '.install-version');
const NODE_MODULES_PATH = join(PLUGIN_ROOT, 'node_modules');
const BETTER_SQLITE3_PATH = join(NODE_MODULES_PATH, 'better-sqlite3');

// Colors for output
const colors = {
  reset: '\x1b[0m',
  bright: '\x1b[1m',
  green: '\x1b[32m',
  yellow: '\x1b[33m',
  red: '\x1b[31m',
  cyan: '\x1b[36m',
  dim: '\x1b[2m',
};

function log(message, color = colors.reset) {
  console.error(`${color}${message}${colors.reset}`);
}

function getPackageVersion() {
  try {
    const packageJson = JSON.parse(readFileSync(PACKAGE_JSON_PATH, 'utf-8'));
    return packageJson.version;
  } catch (error) {
    log(`⚠️  Failed to read package.json: ${error.message}`, colors.yellow);
    return null;
  }
}

function getInstalledVersion() {
  try {
    if (existsSync(VERSION_MARKER_PATH)) {
      return readFileSync(VERSION_MARKER_PATH, 'utf-8').trim();
    }
  } catch (error) {
    // Marker doesn't exist or can't be read
  }
  return null;
}

function setInstalledVersion(version) {
  try {
    writeFileSync(VERSION_MARKER_PATH, version, 'utf-8');
  } catch (error) {
    log(`⚠️  Failed to write version marker: ${error.message}`, colors.yellow);
  }
}

function needsInstall() {
  // Check if node_modules exists
  if (!existsSync(NODE_MODULES_PATH)) {
    log('📦 Dependencies not found - first time setup', colors.cyan);
    return true;
  }

  // Check if better-sqlite3 is installed
  if (!existsSync(BETTER_SQLITE3_PATH)) {
    log('📦 better-sqlite3 missing - reinstalling', colors.cyan);
    return true;
  }

  // Check version marker
  const currentVersion = getPackageVersion();
  const installedVersion = getInstalledVersion();

  if (!installedVersion) {
    log('📦 No version marker found - installing', colors.cyan);
    return true;
  }

  if (currentVersion !== installedVersion) {
    log(`📦 Version changed (${installedVersion} → ${currentVersion}) - updating`, colors.cyan);
    return true;
  }

  // All good - no install needed
  log(`✓ Dependencies already installed (v${currentVersion})`, colors.dim);
  return false;
}

function getWindowsErrorHelp(errorOutput) {
  // Detect Python version at runtime
  let pythonStatus = '   Python not detected or version unknown';
  try {
    const pythonVersion = execSync('python --version', { encoding: 'utf-8', stdio: 'pipe' }).trim();
    const versionMatch = pythonVersion.match(/Python\s+([\d.]+)/);
    if (versionMatch) {
      pythonStatus = `   You have ${versionMatch[0]} installed ✓`;
    }
  } catch (error) {
    // Python not available or failed to detect - use default message
  }

  const help = [
    '',
    '╔══════════════════════════════════════════════════════════════════════╗',
    '║                    Windows Installation Help                        ║',
    '╚══════════════════════════════════════════════════════════════════════╝',
    '',
    '📋 better-sqlite3 requires build tools to compile native modules.',
    '',
    '🔧 Option 1: Install Visual Studio Build Tools (Recommended)',
    '   1. Download: https://visualstudio.microsoft.com/downloads/#build-tools-for-visual-studio-2022',
    '   2. Install "Desktop development with C++"',
    '   3. Restart your terminal',
    '   4. Try again',
    '',
    '🔧 Option 2: Install via npm (automated)',
    '   Run as Administrator:',
    '   npm install --global windows-build-tools',
    '',
    '🐍 Python Requirement:',
    '   Python 3.6+ is required.',
    pythonStatus,
    '',
  ];

  // Check for specific error patterns
  if (errorOutput.includes('MSBuild.exe')) {
    help.push('❌ MSBuild not found - install Visual Studio Build Tools');
  }
  if (errorOutput.includes('MSVS')) {
    help.push('❌ Visual Studio not detected - install Build Tools');
  }
  if (errorOutput.includes('permission') || errorOutput.includes('EPERM')) {
    help.push('❌ Permission denied - try running as Administrator');
  }

  help.push('');
  help.push('📖 Full documentation: https://github.com/WiseLibs/better-sqlite3/blob/master/docs/troubleshooting.md');
  help.push('');

  return help.join('\n');
}

function runNpmInstall() {
  const isWindows = process.platform === 'win32';

  log('', colors.cyan);
  log('🔨 Installing dependencies...', colors.bright);
  log('', colors.reset);

  // Try normal install first, then retry with force if it fails
  const strategies = [
    { command: 'npm install', label: 'normal' },
    { command: 'npm install --force', label: 'with force flag' },
  ];

  let lastError = null;

  for (const { command, label } of strategies) {
    try {
      log(`Attempting install ${label}...`, colors.dim);
      
      // Run npm install silently
      execSync(command, {
        cwd: PLUGIN_ROOT,
        stdio: 'pipe', // Silent output unless error
        encoding: 'utf-8',
      });

      // Verify better-sqlite3 was installed
      if (!existsSync(BETTER_SQLITE3_PATH)) {
        throw new Error('better-sqlite3 installation verification failed');
      }

      const version = getPackageVersion();
      setInstalledVersion(version);

      log('', colors.green);
      log('✅ Dependencies installed successfully!', colors.bright);
      log(`   Version: ${version}`, colors.dim);
      log('', colors.reset);

      return true;

    } catch (error) {
      lastError = error;
      // Continue to next strategy
    }
  }

  // All strategies failed - show error
  log('', colors.red);
  log('❌ Installation failed after retrying!', colors.bright);
  log('', colors.reset);

  // Provide Windows-specific help
  if (isWindows && lastError && lastError.message && lastError.message.includes('better-sqlite3')) {
    log(getWindowsErrorHelp(lastError.message), colors.yellow);
  }

  // Show generic error info with troubleshooting steps
  if (lastError) {
    if (lastError.stderr) {
      log('Error output:', colors.dim);
      log(lastError.stderr.toString(), colors.red);
    } else if (lastError.message) {
      log(lastError.message, colors.red);
    }

    log('', colors.yellow);
    log('📋 Troubleshooting Steps:', colors.bright);
    log('', colors.reset);
    log('1. Check your internet connection', colors.yellow);
    log('2. Try running: npm cache clean --force', colors.yellow);
    log('3. Try running: npm install (in plugin directory)', colors.yellow);
    log('4. Check npm version: npm --version (requires npm 7+)', colors.yellow);
    log('5. Try updating npm: npm install -g npm@latest', colors.yellow);
    log('', colors.reset);
  }

  return false;
}

/**
 * Check if we should fail when worker startup fails
 * Returns true if worker failed AND dependencies are missing
 */
function shouldFailOnWorkerStartup(workerStarted) {
  return !workerStarted && !existsSync(NODE_MODULES_PATH);
}

async function main() {
  try {
    // Check if we need to install dependencies
    const installNeeded = needsInstall();

    if (installNeeded) {
      // Run installation
      const installSuccess = runNpmInstall();

      if (!installSuccess) {
        log('', colors.red);
<<<<<<< HEAD
        log('❌ Installation failed - cannot start worker without dependencies', colors.bright);
        log('', colors.reset);
        log('Please resolve the installation issues above and try again.', colors.yellow);
=======
        log('⚠️  Installation failed', colors.yellow);
>>>>>>> 012774b8
        log('', colors.reset);
        process.exit(1);
      }
    }

<<<<<<< HEAD
    // Start/ensure worker is running (only after successful install or if deps already exist)
    const workerStarted = startWorker();

    if (shouldFailOnWorkerStartup(workerStarted)) {
      log('', colors.red);
      log('❌ Worker failed to start and dependencies are missing', colors.bright);
      log('', colors.reset);
      process.exit(1);
    }

    // Success - dependencies installed (if needed) and worker running (or already running)
=======
    // Worker will be started lazily when needed (e.g., when save-hook sends data)
    // Context hook only needs database access, not the worker service

    // Success - dependencies installed (if needed)
>>>>>>> 012774b8
    process.exit(0);

  } catch (error) {
    log(`❌ Unexpected error: ${error.message}`, colors.red);
    log('', colors.reset);
    process.exit(1);
  }
}

main();<|MERGE_RESOLUTION|>--- conflicted
+++ resolved
@@ -256,36 +256,16 @@
 
       if (!installSuccess) {
         log('', colors.red);
-<<<<<<< HEAD
-        log('❌ Installation failed - cannot start worker without dependencies', colors.bright);
-        log('', colors.reset);
-        log('Please resolve the installation issues above and try again.', colors.yellow);
-=======
         log('⚠️  Installation failed', colors.yellow);
->>>>>>> 012774b8
         log('', colors.reset);
         process.exit(1);
       }
     }
 
-<<<<<<< HEAD
-    // Start/ensure worker is running (only after successful install or if deps already exist)
-    const workerStarted = startWorker();
-
-    if (shouldFailOnWorkerStartup(workerStarted)) {
-      log('', colors.red);
-      log('❌ Worker failed to start and dependencies are missing', colors.bright);
-      log('', colors.reset);
-      process.exit(1);
-    }
-
-    // Success - dependencies installed (if needed) and worker running (or already running)
-=======
     // Worker will be started lazily when needed (e.g., when save-hook sends data)
     // Context hook only needs database access, not the worker service
 
     // Success - dependencies installed (if needed)
->>>>>>> 012774b8
     process.exit(0);
 
   } catch (error) {
