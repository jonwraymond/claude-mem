/**
 * Worker Service v2: Clean Object-Oriented Architecture
 *
 * This is a complete rewrite following the architecture document.
 * Key improvements:
 * - Single database connection (no open/close churn)
 * - Event-driven queues (zero polling)
 * - DRY utilities for pagination and settings
 * - Clean separation of concerns
 * - ~600-700 lines (down from 1173)
 */

import express, { Request, Response } from 'express';
import cors from 'cors';
import http from 'http';
import path from 'path';
import { readFileSync, writeFileSync, statSync, existsSync } from 'fs';
import { homedir } from 'os';
import { getPackageRoot } from '../shared/paths.js';
import { getWorkerPort } from '../shared/worker-utils.js';
import { logger } from '../utils/logger.js';

// Import composed services
import { DatabaseManager } from './worker/DatabaseManager.js';
import { SessionManager } from './worker/SessionManager.js';
import { SSEBroadcaster } from './worker/SSEBroadcaster.js';
import { SDKAgent } from './worker/SDKAgent.js';
import { PaginationHelper } from './worker/PaginationHelper.js';
import { SettingsManager } from './worker/SettingsManager.js';

export class WorkerService {
  private app: express.Application;
  private server: http.Server | null = null;
  private startTime: number = Date.now();

  // Composed services
  private dbManager: DatabaseManager;
  private sessionManager: SessionManager;
  private sseBroadcaster: SSEBroadcaster;
  private sdkAgent: SDKAgent;
  private paginationHelper: PaginationHelper;
  private settingsManager: SettingsManager;

  // Processing status tracking for viewer UI spinner
  private isProcessing: boolean = false;

  constructor() {
    this.app = express();

    // Initialize services (dependency injection)
    this.dbManager = new DatabaseManager();
    this.sessionManager = new SessionManager(this.dbManager);
    this.sseBroadcaster = new SSEBroadcaster();
    this.sdkAgent = new SDKAgent(this.dbManager, this.sessionManager);
    this.paginationHelper = new PaginationHelper(this.dbManager);
    this.settingsManager = new SettingsManager(this.dbManager);

    this.setupMiddleware();
    this.setupRoutes();
  }
<<<<<<< HEAD
}

interface ObservationMessage {
  type: 'observation';
  tool_name: string;
  tool_input: string;
  tool_response: string;
  prompt_number: number;
}

interface SummarizeMessage {
  type: 'summarize';
  prompt_number: number;
}

type WorkerMessage = ObservationMessage | SummarizeMessage;

/**
 * Active session state
 */
interface ActiveSession {
  sessionDbId: number;
  claudeSessionId: string; // Real Claude Code session ID
  sdkSessionId: string | null;
  project: string;
  userPrompt: string;
  pendingMessages: WorkerMessage[];
  abortController: AbortController;
  generatorPromise: Promise<void> | null;
  lastPromptNumber: number; // Track which prompt_number we last sent to SDK
  startTime: number; // Session start timestamp
}

class WorkerService {
  private app: express.Application;
  private port: number = FIXED_PORT;
  private sessions: Map<number, ActiveSession> = new Map();
  private chromaSync!: ChromaSync;
  private sseClients: Set<Response> = new Set();
=======
>>>>>>> 012774b8

  /**
   * Setup Express middleware
   */
  private setupMiddleware(): void {
    this.app.use(express.json({ limit: '50mb' }));
    this.app.use(cors());

    // Serve static files for web UI (viewer-bundle.js, logos, fonts, etc.)
    const packageRoot = getPackageRoot();
    const uiDir = path.join(packageRoot, 'plugin', 'ui');
    this.app.use(express.static(uiDir));
  }

  /**
   * Setup HTTP routes
   */
  private setupRoutes(): void {
    // Health & Viewer
    this.app.get('/health', this.handleHealth.bind(this));
    this.app.get('/', this.handleViewerUI.bind(this));
    this.app.get('/stream', this.handleSSEStream.bind(this));

    // Session endpoints
    this.app.post('/sessions/:sessionDbId/init', this.handleSessionInit.bind(this));
    this.app.post('/sessions/:sessionDbId/observations', this.handleObservations.bind(this));
    this.app.post('/sessions/:sessionDbId/summarize', this.handleSummarize.bind(this));
    this.app.get('/sessions/:sessionDbId/status', this.handleSessionStatus.bind(this));
    this.app.delete('/sessions/:sessionDbId', this.handleSessionDelete.bind(this));
    this.app.post('/sessions/:sessionDbId/complete', this.handleSessionComplete.bind(this));

    // Data retrieval
    this.app.get('/api/observations', this.handleGetObservations.bind(this));
    this.app.get('/api/summaries', this.handleGetSummaries.bind(this));
    this.app.get('/api/prompts', this.handleGetPrompts.bind(this));
    this.app.get('/api/stats', this.handleGetStats.bind(this));
    this.app.get('/api/processing-status', this.handleGetProcessingStatus.bind(this));
    this.app.post('/api/processing', this.handleSetProcessing.bind(this));

    // Settings
    this.app.get('/api/settings', this.handleGetSettings.bind(this));
    this.app.post('/api/settings', this.handleUpdateSettings.bind(this));
  }

  /**
   * Start the worker service
   */
  async start(): Promise<void> {
    // Initialize database (once, stays open)
    await this.dbManager.initialize();

    // Start HTTP server
    const port = getWorkerPort();
    this.server = await new Promise<http.Server>((resolve, reject) => {
      const srv = this.app.listen(port, () => resolve(srv));
      srv.on('error', reject);
    });

    logger.info('SYSTEM', 'Worker started', { port, pid: process.pid });
  }

  /**
   * Shutdown the worker service
   */
  async shutdown(): Promise<void> {
    // Shutdown all active sessions
    await this.sessionManager.shutdownAll();

    // Close HTTP server
    if (this.server) {
      await new Promise<void>((resolve, reject) => {
        this.server!.close(err => err ? reject(err) : resolve());
      });
    }

    // Close database connection
    await this.dbManager.close();

    logger.info('SYSTEM', 'Worker shutdown complete');
  }

  // ============================================================================
  // Route Handlers
  // ============================================================================

  /**
   * Health check endpoint
   */
  private handleHealth(req: Request, res: Response): void {
    res.json({ status: 'ok', timestamp: Date.now() });
  }

  /**
   * Serve viewer UI
   */
  private handleViewerUI(req: Request, res: Response): void {
    try {
      const packageRoot = getPackageRoot();
      const viewerPath = path.join(packageRoot, 'plugin', 'ui', 'viewer.html');
      const html = readFileSync(viewerPath, 'utf-8');
      res.setHeader('Content-Type', 'text/html');
      res.send(html);
    } catch (error) {
      logger.failure('WORKER', 'Viewer UI error', {}, error as Error);
      res.status(500).json({ error: 'Failed to load viewer UI' });
    }
  }

  /**
   * SSE stream endpoint
   */
  private handleSSEStream(req: Request, res: Response): void {
    // Setup SSE headers
    res.setHeader('Content-Type', 'text/event-stream');
    res.setHeader('Cache-Control', 'no-cache');
    res.setHeader('Connection', 'keep-alive');

    // Add client to broadcaster
    this.sseBroadcaster.addClient(res);

    // Send initial_load event with projects list
    const allProjects = this.dbManager.getSessionStore().getAllProjects();
    this.sseBroadcaster.broadcast({
      type: 'initial_load',
      projects: allProjects,
      timestamp: Date.now()
    });

    // Send initial processing status
    this.sseBroadcaster.broadcast({
      type: 'processing_status',
      isProcessing: this.isProcessing
    });
  }

  /**
   * Initialize a new session
   */
  private handleSessionInit(req: Request, res: Response): void {
    try {
      const sessionDbId = parseInt(req.params.sessionDbId, 10);
      const session = this.sessionManager.initializeSession(sessionDbId);

      // Get the latest user_prompt for this session to sync to Chroma
      const db = this.dbManager.getSessionStore().db;
      const latestPrompt = db.prepare(`
        SELECT
          up.*,
          s.sdk_session_id,
          s.project
        FROM user_prompts up
        JOIN sdk_sessions s ON up.claude_session_id = s.claude_session_id
        WHERE up.claude_session_id = ?
        ORDER BY up.created_at_epoch DESC
        LIMIT 1
      `).get(session.claudeSessionId) as any;

      // Broadcast new prompt to SSE clients (for web UI)
      if (latestPrompt) {
        this.sseBroadcaster.broadcast({
          type: 'new_prompt',
          prompt: {
            id: latestPrompt.id,
            claude_session_id: latestPrompt.claude_session_id,
            project: latestPrompt.project,
            prompt_number: latestPrompt.prompt_number,
            prompt_text: latestPrompt.prompt_text,
            created_at_epoch: latestPrompt.created_at_epoch
          }
        });

        // Sync user prompt to Chroma (fire-and-forget)
        this.dbManager.getChromaSync().syncUserPrompt(
          latestPrompt.id,
          latestPrompt.sdk_session_id,
          latestPrompt.project,
          latestPrompt.prompt_text,
          latestPrompt.prompt_number,
          latestPrompt.created_at_epoch
        ).catch(err => {
          logger.error('WORKER', 'Failed to sync user_prompt to Chroma', { promptId: latestPrompt.id }, err);
        });
      }

      // Start processing indicator
      this.broadcastProcessingStatus(true);

      // Start SDK agent in background (pass worker ref for spinner control)
      this.sdkAgent.startSession(session, this).catch(err => {
        logger.failure('WORKER', 'SDK agent error', { sessionId: sessionDbId }, err);
      });

      // Broadcast SSE event
      this.sseBroadcaster.broadcast({
        type: 'session_started',
        sessionDbId,
        project: session.project
      });

      res.json({ status: 'initialized', sessionDbId, port: getWorkerPort() });
    } catch (error) {
      logger.failure('WORKER', 'Session init failed', {}, error as Error);
      res.status(500).json({ error: (error as Error).message });
    }
  }

  /**
   * Queue observations for processing
   * CRITICAL: Ensures SDK agent is running to process the queue (ALWAYS SAVE EVERYTHING)
   */
  private handleObservations(req: Request, res: Response): void {
    try {
      const sessionDbId = parseInt(req.params.sessionDbId, 10);
      const { tool_name, tool_input, tool_response, prompt_number } = req.body;

      this.sessionManager.queueObservation(sessionDbId, {
        tool_name,
        tool_input,
        tool_response,
        prompt_number
      });

      // CRITICAL: Ensure SDK agent is running to consume the queue
      const session = this.sessionManager.getSession(sessionDbId);
      if (session && !session.generatorPromise) {
        session.generatorPromise = this.sdkAgent.startSession(session, this).catch(err => {
          logger.failure('WORKER', 'SDK agent error', { sessionId: sessionDbId }, err);
        });
      }

      // Broadcast SSE event
      this.sseBroadcaster.broadcast({
        type: 'observation_queued',
        sessionDbId
      });

      res.json({ status: 'queued' });
    } catch (error) {
      logger.failure('WORKER', 'Observation queuing failed', {}, error as Error);
      res.status(500).json({ error: (error as Error).message });
    }
  }

  /**
   * Queue summarize request
   * CRITICAL: Ensures SDK agent is running to process the queue (ALWAYS SAVE EVERYTHING)
   */
  private handleSummarize(req: Request, res: Response): void {
    try {
      const sessionDbId = parseInt(req.params.sessionDbId, 10);
      this.sessionManager.queueSummarize(sessionDbId);

      // CRITICAL: Ensure SDK agent is running to consume the queue
      const session = this.sessionManager.getSession(sessionDbId);
      if (session && !session.generatorPromise) {
        session.generatorPromise = this.sdkAgent.startSession(session, this).catch(err => {
          logger.failure('WORKER', 'SDK agent error', { sessionId: sessionDbId }, err);
        });
      }

      res.json({ status: 'queued' });
    } catch (error) {
      logger.failure('WORKER', 'Summarize queuing failed', {}, error as Error);
      res.status(500).json({ error: (error as Error).message });
    }
  }

  /**
   * Get session status
   */
  private handleSessionStatus(req: Request, res: Response): void {
    try {
      const sessionDbId = parseInt(req.params.sessionDbId, 10);
      const session = this.sessionManager.getSession(sessionDbId);

      if (!session) {
        res.json({ status: 'not_found' });
        return;
      }

      res.json({
        status: 'active',
        sessionDbId,
        project: session.project,
        queueLength: session.pendingMessages.length,
        uptime: Date.now() - session.startTime
      });
    } catch (error) {
      logger.failure('WORKER', 'Session status failed', {}, error as Error);
      res.status(500).json({ error: (error as Error).message });
    }
  }

  /**
   * Delete a session
   */
  private async handleSessionDelete(req: Request, res: Response): Promise<void> {
    try {
      const sessionDbId = parseInt(req.params.sessionDbId, 10);
      await this.sessionManager.deleteSession(sessionDbId);

      // Mark session complete in database
      this.dbManager.markSessionComplete(sessionDbId);

      // Broadcast SSE event
      this.sseBroadcaster.broadcast({
        type: 'session_completed',
        sessionDbId
      });

      res.json({ status: 'deleted' });
    } catch (error) {
      logger.failure('WORKER', 'Session delete failed', {}, error as Error);
      res.status(500).json({ error: (error as Error).message });
    }
  }

  /**
   * Complete a session (backward compatibility for cleanup-hook)
   * cleanup-hook expects POST /sessions/:sessionDbId/complete instead of DELETE
   */
  private async handleSessionComplete(req: Request, res: Response): Promise<void> {
    try {
      const sessionDbId = parseInt(req.params.sessionDbId, 10);
      if (isNaN(sessionDbId)) {
        res.status(400).json({ success: false, error: 'Invalid session ID' });
        return;
      }

      await this.sessionManager.deleteSession(sessionDbId);

      // Mark session complete in database
      this.dbManager.markSessionComplete(sessionDbId);

      // Stop processing indicator
      this.broadcastProcessingStatus(false);

      // Broadcast SSE event
      this.sseBroadcaster.broadcast({
        type: 'session_completed',
        timestamp: Date.now(),
        sessionDbId
      });

      res.json({ success: true });
    } catch (error) {
      logger.failure('WORKER', 'Session complete failed', {}, error as Error);
      res.status(500).json({ success: false, error: String(error) });
    }
  }

  /**
   * Get paginated observations
   */
  private handleGetObservations(req: Request, res: Response): void {
    try {
      const { offset, limit, project } = parsePaginationParams(req);
      const result = this.paginationHelper.getObservations(offset, limit, project);
      res.json(result);
    } catch (error) {
      logger.failure('WORKER', 'Get observations failed', {}, error as Error);
      res.status(500).json({ error: (error as Error).message });
    }
  }

  /**
   * Get paginated summaries
   */
  private handleGetSummaries(req: Request, res: Response): void {
    try {
      const { offset, limit, project } = parsePaginationParams(req);
      const result = this.paginationHelper.getSummaries(offset, limit, project);
      res.json(result);
    } catch (error) {
      logger.failure('WORKER', 'Get summaries failed', {}, error as Error);
      res.status(500).json({ error: (error as Error).message });
    }
  }

  /**
   * Get paginated user prompts
   */
  private handleGetPrompts(req: Request, res: Response): void {
    try {
      const { offset, limit, project } = parsePaginationParams(req);
      const result = this.paginationHelper.getPrompts(offset, limit, project);
      res.json(result);
    } catch (error) {
      logger.failure('WORKER', 'Get prompts failed', {}, error as Error);
      res.status(500).json({ error: (error as Error).message });
    }
  }

  /**
   * Get database statistics (with worker metadata)
   */
  private handleGetStats(req: Request, res: Response): void {
    try {
      const db = this.dbManager.getSessionStore().db;

      // Read version from package.json
      const packageRoot = getPackageRoot();
      const packageJsonPath = path.join(packageRoot, 'package.json');
      const packageJson = JSON.parse(readFileSync(packageJsonPath, 'utf-8'));
      const version = packageJson.version;

      // Get database stats
      const totalObservations = db.prepare('SELECT COUNT(*) as count FROM observations').get() as { count: number };
      const totalSessions = db.prepare('SELECT COUNT(*) as count FROM sdk_sessions').get() as { count: number };
      const totalSummaries = db.prepare('SELECT COUNT(*) as count FROM session_summaries').get() as { count: number };

      // Get database file size and path
      const dbPath = path.join(homedir(), '.claude-mem', 'claude-mem.db');
      let dbSize = 0;
      if (existsSync(dbPath)) {
        dbSize = statSync(dbPath).size;
      }

      // Worker metadata
      const uptime = Math.floor((Date.now() - this.startTime) / 1000);
      const activeSessions = this.sessionManager.getActiveSessionCount();
      const sseClients = this.sseBroadcaster.getClientCount();

      res.json({
        worker: {
          version,
          uptime,
          activeSessions,
          sseClients,
          port: getWorkerPort()
        },
        database: {
          path: dbPath,
          size: dbSize,
          observations: totalObservations.count,
          sessions: totalSessions.count,
          summaries: totalSummaries.count
        }
      });
    } catch (error) {
      logger.failure('WORKER', 'Get stats failed', {}, error as Error);
      res.status(500).json({ error: (error as Error).message });
    }
  }

  /**
   * Get environment settings (from ~/.claude/settings.json)
   */
  private handleGetSettings(req: Request, res: Response): void {
    try {
      const settingsPath = path.join(homedir(), '.claude', 'settings.json');

      if (!existsSync(settingsPath)) {
        // Return defaults if file doesn't exist
        res.json({
          CLAUDE_MEM_MODEL: 'claude-haiku-4-5',
          CLAUDE_MEM_CONTEXT_OBSERVATIONS: '50',
          CLAUDE_MEM_WORKER_PORT: '37777'
        });
        return;
      }

      const settingsData = readFileSync(settingsPath, 'utf-8');
      const settings = JSON.parse(settingsData);
      const env = settings.env || {};

      res.json({
        CLAUDE_MEM_MODEL: env.CLAUDE_MEM_MODEL || 'claude-haiku-4-5',
        CLAUDE_MEM_CONTEXT_OBSERVATIONS: env.CLAUDE_MEM_CONTEXT_OBSERVATIONS || '50',
        CLAUDE_MEM_WORKER_PORT: env.CLAUDE_MEM_WORKER_PORT || '37777'
      });
    } catch (error) {
      logger.failure('WORKER', 'Get settings failed', {}, error as Error);
      res.status(500).json({ error: (error as Error).message });
    }
  }

  /**
   * Update environment settings (in ~/.claude/settings.json) with validation
   */
  private handleUpdateSettings(req: Request, res: Response): void {
    try {
      const { CLAUDE_MEM_MODEL, CLAUDE_MEM_CONTEXT_OBSERVATIONS, CLAUDE_MEM_WORKER_PORT } = req.body;

      // Validate inputs
      if (CLAUDE_MEM_CONTEXT_OBSERVATIONS) {
        const obsCount = parseInt(CLAUDE_MEM_CONTEXT_OBSERVATIONS, 10);
        if (isNaN(obsCount) || obsCount < 1 || obsCount > 200) {
          res.status(400).json({
            success: false,
            error: 'CLAUDE_MEM_CONTEXT_OBSERVATIONS must be between 1 and 200'
          });
          return;
        }
      }

      if (CLAUDE_MEM_WORKER_PORT) {
        const port = parseInt(CLAUDE_MEM_WORKER_PORT, 10);
        if (isNaN(port) || port < 1024 || port > 65535) {
          res.status(400).json({
            success: false,
            error: 'CLAUDE_MEM_WORKER_PORT must be between 1024 and 65535'
          });
          return;
        }
      }

      // Read existing settings
      const settingsPath = path.join(homedir(), '.claude', 'settings.json');
      let settings: any = { env: {} };

      if (existsSync(settingsPath)) {
        const settingsData = readFileSync(settingsPath, 'utf-8');
        settings = JSON.parse(settingsData);
        if (!settings.env) {
          settings.env = {};
        }
      }

      // Update settings
      if (CLAUDE_MEM_MODEL) {
        settings.env.CLAUDE_MEM_MODEL = CLAUDE_MEM_MODEL;
      }
      if (CLAUDE_MEM_CONTEXT_OBSERVATIONS) {
        settings.env.CLAUDE_MEM_CONTEXT_OBSERVATIONS = CLAUDE_MEM_CONTEXT_OBSERVATIONS;
      }
      if (CLAUDE_MEM_WORKER_PORT) {
        settings.env.CLAUDE_MEM_WORKER_PORT = CLAUDE_MEM_WORKER_PORT;
      }

      // Write back
      writeFileSync(settingsPath, JSON.stringify(settings, null, 2), 'utf-8');

      logger.info('WORKER', 'Settings updated');
      res.json({ success: true, message: 'Settings updated successfully' });
    } catch (error) {
      logger.failure('WORKER', 'Update settings failed', {}, error as Error);
      res.status(500).json({ success: false, error: String(error) });
    }
  }

  /**
<<<<<<< HEAD
   * POST /sessions/:sessionDbId/observations
   * Body: { tool_name, tool_input, tool_response, prompt_number }
   */
  private handleObservation(req: Request, res: Response): void {
    const sessionDbId = parseInt(req.params.sessionDbId, 10);
    const { tool_name, tool_input, tool_response, prompt_number } = req.body;

    let session = this.sessions.get(sessionDbId);
    if (!session) {
      // Auto-create session if not in memory (worker restart, etc.)
      // Sessions are organizational metadata - observations are first-class data in vector store
      // Session ID comes from Claude Code hooks (guaranteed valid)
      const db = new SessionStore();
      const dbSession = db.getSessionById(sessionDbId);
      db.close();

      session = {
        sessionDbId,
        claudeSessionId: dbSession!.claude_session_id,
        sdkSessionId: null,
        project: dbSession!.project,
        userPrompt: dbSession!.user_prompt,
        pendingMessages: [],
        abortController: new AbortController(),
        generatorPromise: null,
        lastPromptNumber: 0,
        startTime: Date.now()
      };
      this.sessions.set(sessionDbId, session);

      // Start SDK agent in background
      session.generatorPromise = this.runSDKAgent(session).catch(err => {
        logger.failure('WORKER', 'SDK agent error', { sessionId: sessionDbId }, err);
        const db = new SessionStore();
        db.markSessionFailed(sessionDbId);
        db.close();
        this.sessions.delete(sessionDbId);
      });
    }

    const toolStr = logger.formatTool(tool_name, tool_input);

    logger.dataIn('WORKER', `Observation queued: ${toolStr}`, {
      sessionId: sessionDbId,
      queue: session.pendingMessages.length + 1
    });

    session.pendingMessages.push({
      type: 'observation',
      tool_name,
      tool_input,
      tool_response,
      prompt_number
    });

    // Don't broadcast processing status for observations - only for summaries
    // Observations are processed continuously, skeleton should only show during summary generation

    res.json({ status: 'queued', queueLength: session.pendingMessages.length });
=======
   * Get processing status (for viewer UI spinner)
   */
  private handleGetProcessingStatus(req: Request, res: Response): void {
    res.json({ isProcessing: this.isProcessing });
>>>>>>> 012774b8
  }

  // ============================================================================
  // Processing Status Helpers
  // ============================================================================

  /**
   * Broadcast processing status change to SSE clients
   */
  broadcastProcessingStatus(isProcessing: boolean): void {
    this.isProcessing = isProcessing;
    this.sseBroadcaster.broadcast({
      type: 'processing_status',
      isProcessing
    });
  }

  /**
   * Set processing status (called by hooks)
   */
  private handleSetProcessing(req: Request, res: Response): void {
    try {
      const { isProcessing } = req.body;

      if (typeof isProcessing !== 'boolean') {
        res.status(400).json({ error: 'isProcessing must be a boolean' });
        return;
      }

      this.broadcastProcessingStatus(isProcessing);
      logger.debug('WORKER', 'Processing status updated', { isProcessing });

      res.json({ status: 'ok', isProcessing });
    } catch (error) {
      logger.failure('WORKER', 'Failed to set processing status', {}, error as Error);
      res.status(500).json({ error: (error as Error).message });
    }
  }
}

<<<<<<< HEAD
  /**
   * Create async message generator for SDK streaming
   * Keeps running continuously - no finalize, agent stays alive for entire Claude Code session
   */
  private async* createMessageGenerator(session: ActiveSession): AsyncIterable<SDKUserMessage> {
    // Use real Claude Code session ID instead of fake session-{dbId}
    const initPrompt = buildInitPrompt(session.project, session.claudeSessionId, session.userPrompt);

    logger.dataIn('SDK', `Init prompt sent (${initPrompt.length} chars)`, {
      sessionId: session.sessionDbId,
      claudeSessionId: session.claudeSessionId,
      project: session.project
    });
    logger.debug('SDK', 'Full init prompt', { sessionId: session.sessionDbId }, initPrompt);

    yield {
      type: 'user',
      session_id: session.claudeSessionId, // Use real session ID from the start
      parent_tool_use_id: null,
      message: {
        role: 'user',
        content: initPrompt
      }
    };

    // Process messages continuously until session is deleted
    while (true) {
      if (session.abortController.signal.aborted) {
        break;
      }

      if (session.pendingMessages.length === 0) {
        await new Promise(resolve => setTimeout(resolve, 100));
        continue;
      }

      while (session.pendingMessages.length > 0) {
        const message = session.pendingMessages.shift()!;

        if (message.type === 'summarize') {
          session.lastPromptNumber = message.prompt_number;

          const db = new SessionStore();
          const dbSession = db.getSessionById(session.sessionDbId) as SDKSession;
          db.close();

          const summarizePrompt = buildSummaryPrompt(dbSession);

          logger.dataIn('SDK', `Summary prompt sent (${summarizePrompt.length} chars)`, {
            sessionId: session.sessionDbId,
            promptNumber: message.prompt_number
          });
          logger.debug('SDK', 'Full summary prompt', { sessionId: session.sessionDbId }, summarizePrompt);

          yield {
            type: 'user',
            session_id: session.claudeSessionId,
            parent_tool_use_id: null,
            message: {
              role: 'user',
              content: summarizePrompt
            }
          };
        } else if (message.type === 'observation') {
          session.lastPromptNumber = message.prompt_number;

          const observationPrompt = buildObservationPrompt({
            id: 0,
            tool_name: message.tool_name,
            tool_input: message.tool_input,
            tool_response: message.tool_response,
            created_at_epoch: Date.now()
          });

          const toolStr = logger.formatTool(message.tool_name, message.tool_input);

          logger.dataIn('SDK', `Observation prompt: ${toolStr}`, {
            sessionId: session.sessionDbId,
            promptNumber: message.prompt_number,
            size: `${observationPrompt.length} chars`
          });
          logger.debug('SDK', 'Full observation prompt', { sessionId: session.sessionDbId }, observationPrompt);

          yield {
            type: 'user',
            session_id: session.claudeSessionId, // Use real session ID
            parent_tool_use_id: null,
            message: {
              role: 'user',
              content: observationPrompt
            }
          };
        }
      }
    }
  }

  /**
   * Handle agent message - parse and store observations/summaries
   * Gets prompt_number from the message that triggered this response
   */
  private handleAgentMessage(session: ActiveSession, content: string, promptNumber: number): void {
    // Always log what we received for debugging
    logger.info('PARSER', `Processing response (${content.length} chars)`, {
      sessionId: session.sessionDbId,
      promptNumber,
      preview: content.substring(0, 200)
    });

    // Parse observations
    const observations = parseObservations(content);

    if (observations.length > 0) {
      logger.info('PARSER', `Parsed ${observations.length} observation(s)`, {
        sessionId: session.sessionDbId,
        promptNumber,
        types: observations.map(o => o.type).join(', ')
      });
    }

    const db = new SessionStore();

    // Store observations and sync to Chroma (non-blocking, fail-fast)
    for (const obs of observations) {
      const { id, createdAtEpoch } = db.storeObservation(session.claudeSessionId, session.project, obs, promptNumber);
      logger.success('DB', 'Observation stored', {
        sessionId: session.sessionDbId,
        type: obs.type,
        title: obs.title,
        id
      });

      // Broadcast to SSE clients (for web UI)
      this.broadcastSSE({
        type: 'new_observation',
        observation: {
          id,
          session_id: session.claudeSessionId,
          type: obs.type,
          title: obs.title,
          subtitle: obs.subtitle,
          project: session.project,
          prompt_number: promptNumber,
          created_at_epoch: createdAtEpoch
        }
      });

      // Sync to Chroma (non-blocking fire-and-forget, but crash on failure)
      this.chromaSync.syncObservation(
        id,
        session.claudeSessionId,
        session.project,
        obs,
        promptNumber,
        createdAtEpoch
      ).then(() => {
        logger.success('WORKER', 'Observation synced to Chroma', {
          sessionId: session.sessionDbId,
          observationId: id
        });
      }).catch((error: Error) => {
        logger.error('WORKER', 'Observation sync failed - continuing', {
          sessionId: session.sessionDbId,
          observationId: id
        }, error);
        // Don't crash - SQLite has the data
      });
    }

    // Parse summary and ALWAYS store it
    logger.info('PARSER', 'Looking for summary tags...', { sessionId: session.sessionDbId });
    const summary = parseSummary(content, session.sessionDbId);
    if (summary) {
      logger.success('PARSER', 'Summary parsed successfully!', {
        sessionId: session.sessionDbId,
        promptNumber,
        hasRequest: !!summary.request,
        hasInvestigated: !!summary.investigated,
        hasLearned: !!summary.learned,
        hasCompleted: !!summary.completed,
        hasNextSteps: !!summary.next_steps
      });

      const { id, createdAtEpoch } = db.storeSummary(session.claudeSessionId, session.project, summary, promptNumber);
      logger.success('DB', '📝 SUMMARY STORED IN DATABASE', { sessionId: session.sessionDbId, promptNumber, id });

      // Broadcast to SSE clients (for web UI)
      this.broadcastSSE({
        type: 'new_summary',
        summary: {
          id,
          session_id: session.claudeSessionId,
          request: summary.request,
          investigated: summary.investigated,
          learned: summary.learned,
          completed: summary.completed,
          next_steps: summary.next_steps,
          notes: summary.notes,
          project: session.project,
          prompt_number: promptNumber,
          created_at_epoch: createdAtEpoch
        }
      });

      // Notify UI that processing is complete (summary is the final step)
      this.broadcastProcessingStatus(session.claudeSessionId, false);

      // Sync to Chroma (non-blocking fire-and-forget, but crash on failure)
      this.chromaSync.syncSummary(
        id,
        session.claudeSessionId,
        session.project,
        summary,
        promptNumber,
        createdAtEpoch
      ).then(() => {
        logger.success('WORKER', 'Summary synced to Chroma', {
          sessionId: session.sessionDbId,
          summaryId: id
        });
      }).catch((error: Error) => {
        logger.error('WORKER', 'Summary sync failed - continuing', {
          sessionId: session.sessionDbId,
          summaryId: id
        }, error);
        // Don't crash - SQLite has the data
      });
    } else {
      logger.warn('PARSER', 'NO SUMMARY TAGS FOUND in response', {
        sessionId: session.sessionDbId,
        promptNumber,
        contentSample: content.substring(0, 500)
      });
=======
// ============================================================================
// Utilities
// ============================================================================
>>>>>>> 012774b8

/**
 * Parse pagination parameters from request
 */
function parsePaginationParams(req: Request): { offset: number; limit: number; project?: string } {
  const offset = parseInt(req.query.offset as string, 10) || 0;
  const limit = Math.min(parseInt(req.query.limit as string, 10) || 20, 100); // Max 100
  const project = req.query.project as string | undefined;

  return { offset, limit, project };
}

// ============================================================================
// Main Entry Point
// ============================================================================

/**
 * Start the worker service (if running as main module)
 * Note: Using require.main check for CJS compatibility (build outputs CJS)
 */
if (require.main === module || !module.parent) {
  const worker = new WorkerService();

  // Graceful shutdown
  process.on('SIGTERM', async () => {
    logger.info('SYSTEM', 'Received SIGTERM, shutting down gracefully');
    await worker.shutdown();
    process.exit(0);
  });

  process.on('SIGINT', async () => {
    logger.info('SYSTEM', 'Received SIGINT, shutting down gracefully');
    await worker.shutdown();
    process.exit(0);
  });

  // Start the worker
  worker.start().catch(error => {
    logger.failure('SYSTEM', 'Worker startup failed', {}, error);
    process.exit(1);
  });
}

export default WorkerService;<|MERGE_RESOLUTION|>--- conflicted
+++ resolved
@@ -58,48 +58,6 @@
     this.setupMiddleware();
     this.setupRoutes();
   }
-<<<<<<< HEAD
-}
-
-interface ObservationMessage {
-  type: 'observation';
-  tool_name: string;
-  tool_input: string;
-  tool_response: string;
-  prompt_number: number;
-}
-
-interface SummarizeMessage {
-  type: 'summarize';
-  prompt_number: number;
-}
-
-type WorkerMessage = ObservationMessage | SummarizeMessage;
-
-/**
- * Active session state
- */
-interface ActiveSession {
-  sessionDbId: number;
-  claudeSessionId: string; // Real Claude Code session ID
-  sdkSessionId: string | null;
-  project: string;
-  userPrompt: string;
-  pendingMessages: WorkerMessage[];
-  abortController: AbortController;
-  generatorPromise: Promise<void> | null;
-  lastPromptNumber: number; // Track which prompt_number we last sent to SDK
-  startTime: number; // Session start timestamp
-}
-
-class WorkerService {
-  private app: express.Application;
-  private port: number = FIXED_PORT;
-  private sessions: Map<number, ActiveSession> = new Map();
-  private chromaSync!: ChromaSync;
-  private sseClients: Set<Response> = new Set();
-=======
->>>>>>> 012774b8
 
   /**
    * Setup Express middleware
@@ -642,72 +600,10 @@
   }
 
   /**
-<<<<<<< HEAD
-   * POST /sessions/:sessionDbId/observations
-   * Body: { tool_name, tool_input, tool_response, prompt_number }
-   */
-  private handleObservation(req: Request, res: Response): void {
-    const sessionDbId = parseInt(req.params.sessionDbId, 10);
-    const { tool_name, tool_input, tool_response, prompt_number } = req.body;
-
-    let session = this.sessions.get(sessionDbId);
-    if (!session) {
-      // Auto-create session if not in memory (worker restart, etc.)
-      // Sessions are organizational metadata - observations are first-class data in vector store
-      // Session ID comes from Claude Code hooks (guaranteed valid)
-      const db = new SessionStore();
-      const dbSession = db.getSessionById(sessionDbId);
-      db.close();
-
-      session = {
-        sessionDbId,
-        claudeSessionId: dbSession!.claude_session_id,
-        sdkSessionId: null,
-        project: dbSession!.project,
-        userPrompt: dbSession!.user_prompt,
-        pendingMessages: [],
-        abortController: new AbortController(),
-        generatorPromise: null,
-        lastPromptNumber: 0,
-        startTime: Date.now()
-      };
-      this.sessions.set(sessionDbId, session);
-
-      // Start SDK agent in background
-      session.generatorPromise = this.runSDKAgent(session).catch(err => {
-        logger.failure('WORKER', 'SDK agent error', { sessionId: sessionDbId }, err);
-        const db = new SessionStore();
-        db.markSessionFailed(sessionDbId);
-        db.close();
-        this.sessions.delete(sessionDbId);
-      });
-    }
-
-    const toolStr = logger.formatTool(tool_name, tool_input);
-
-    logger.dataIn('WORKER', `Observation queued: ${toolStr}`, {
-      sessionId: sessionDbId,
-      queue: session.pendingMessages.length + 1
-    });
-
-    session.pendingMessages.push({
-      type: 'observation',
-      tool_name,
-      tool_input,
-      tool_response,
-      prompt_number
-    });
-
-    // Don't broadcast processing status for observations - only for summaries
-    // Observations are processed continuously, skeleton should only show during summary generation
-
-    res.json({ status: 'queued', queueLength: session.pendingMessages.length });
-=======
    * Get processing status (for viewer UI spinner)
    */
   private handleGetProcessingStatus(req: Request, res: Response): void {
     res.json({ isProcessing: this.isProcessing });
->>>>>>> 012774b8
   }
 
   // ============================================================================
@@ -748,245 +644,9 @@
   }
 }
 
-<<<<<<< HEAD
-  /**
-   * Create async message generator for SDK streaming
-   * Keeps running continuously - no finalize, agent stays alive for entire Claude Code session
-   */
-  private async* createMessageGenerator(session: ActiveSession): AsyncIterable<SDKUserMessage> {
-    // Use real Claude Code session ID instead of fake session-{dbId}
-    const initPrompt = buildInitPrompt(session.project, session.claudeSessionId, session.userPrompt);
-
-    logger.dataIn('SDK', `Init prompt sent (${initPrompt.length} chars)`, {
-      sessionId: session.sessionDbId,
-      claudeSessionId: session.claudeSessionId,
-      project: session.project
-    });
-    logger.debug('SDK', 'Full init prompt', { sessionId: session.sessionDbId }, initPrompt);
-
-    yield {
-      type: 'user',
-      session_id: session.claudeSessionId, // Use real session ID from the start
-      parent_tool_use_id: null,
-      message: {
-        role: 'user',
-        content: initPrompt
-      }
-    };
-
-    // Process messages continuously until session is deleted
-    while (true) {
-      if (session.abortController.signal.aborted) {
-        break;
-      }
-
-      if (session.pendingMessages.length === 0) {
-        await new Promise(resolve => setTimeout(resolve, 100));
-        continue;
-      }
-
-      while (session.pendingMessages.length > 0) {
-        const message = session.pendingMessages.shift()!;
-
-        if (message.type === 'summarize') {
-          session.lastPromptNumber = message.prompt_number;
-
-          const db = new SessionStore();
-          const dbSession = db.getSessionById(session.sessionDbId) as SDKSession;
-          db.close();
-
-          const summarizePrompt = buildSummaryPrompt(dbSession);
-
-          logger.dataIn('SDK', `Summary prompt sent (${summarizePrompt.length} chars)`, {
-            sessionId: session.sessionDbId,
-            promptNumber: message.prompt_number
-          });
-          logger.debug('SDK', 'Full summary prompt', { sessionId: session.sessionDbId }, summarizePrompt);
-
-          yield {
-            type: 'user',
-            session_id: session.claudeSessionId,
-            parent_tool_use_id: null,
-            message: {
-              role: 'user',
-              content: summarizePrompt
-            }
-          };
-        } else if (message.type === 'observation') {
-          session.lastPromptNumber = message.prompt_number;
-
-          const observationPrompt = buildObservationPrompt({
-            id: 0,
-            tool_name: message.tool_name,
-            tool_input: message.tool_input,
-            tool_response: message.tool_response,
-            created_at_epoch: Date.now()
-          });
-
-          const toolStr = logger.formatTool(message.tool_name, message.tool_input);
-
-          logger.dataIn('SDK', `Observation prompt: ${toolStr}`, {
-            sessionId: session.sessionDbId,
-            promptNumber: message.prompt_number,
-            size: `${observationPrompt.length} chars`
-          });
-          logger.debug('SDK', 'Full observation prompt', { sessionId: session.sessionDbId }, observationPrompt);
-
-          yield {
-            type: 'user',
-            session_id: session.claudeSessionId, // Use real session ID
-            parent_tool_use_id: null,
-            message: {
-              role: 'user',
-              content: observationPrompt
-            }
-          };
-        }
-      }
-    }
-  }
-
-  /**
-   * Handle agent message - parse and store observations/summaries
-   * Gets prompt_number from the message that triggered this response
-   */
-  private handleAgentMessage(session: ActiveSession, content: string, promptNumber: number): void {
-    // Always log what we received for debugging
-    logger.info('PARSER', `Processing response (${content.length} chars)`, {
-      sessionId: session.sessionDbId,
-      promptNumber,
-      preview: content.substring(0, 200)
-    });
-
-    // Parse observations
-    const observations = parseObservations(content);
-
-    if (observations.length > 0) {
-      logger.info('PARSER', `Parsed ${observations.length} observation(s)`, {
-        sessionId: session.sessionDbId,
-        promptNumber,
-        types: observations.map(o => o.type).join(', ')
-      });
-    }
-
-    const db = new SessionStore();
-
-    // Store observations and sync to Chroma (non-blocking, fail-fast)
-    for (const obs of observations) {
-      const { id, createdAtEpoch } = db.storeObservation(session.claudeSessionId, session.project, obs, promptNumber);
-      logger.success('DB', 'Observation stored', {
-        sessionId: session.sessionDbId,
-        type: obs.type,
-        title: obs.title,
-        id
-      });
-
-      // Broadcast to SSE clients (for web UI)
-      this.broadcastSSE({
-        type: 'new_observation',
-        observation: {
-          id,
-          session_id: session.claudeSessionId,
-          type: obs.type,
-          title: obs.title,
-          subtitle: obs.subtitle,
-          project: session.project,
-          prompt_number: promptNumber,
-          created_at_epoch: createdAtEpoch
-        }
-      });
-
-      // Sync to Chroma (non-blocking fire-and-forget, but crash on failure)
-      this.chromaSync.syncObservation(
-        id,
-        session.claudeSessionId,
-        session.project,
-        obs,
-        promptNumber,
-        createdAtEpoch
-      ).then(() => {
-        logger.success('WORKER', 'Observation synced to Chroma', {
-          sessionId: session.sessionDbId,
-          observationId: id
-        });
-      }).catch((error: Error) => {
-        logger.error('WORKER', 'Observation sync failed - continuing', {
-          sessionId: session.sessionDbId,
-          observationId: id
-        }, error);
-        // Don't crash - SQLite has the data
-      });
-    }
-
-    // Parse summary and ALWAYS store it
-    logger.info('PARSER', 'Looking for summary tags...', { sessionId: session.sessionDbId });
-    const summary = parseSummary(content, session.sessionDbId);
-    if (summary) {
-      logger.success('PARSER', 'Summary parsed successfully!', {
-        sessionId: session.sessionDbId,
-        promptNumber,
-        hasRequest: !!summary.request,
-        hasInvestigated: !!summary.investigated,
-        hasLearned: !!summary.learned,
-        hasCompleted: !!summary.completed,
-        hasNextSteps: !!summary.next_steps
-      });
-
-      const { id, createdAtEpoch } = db.storeSummary(session.claudeSessionId, session.project, summary, promptNumber);
-      logger.success('DB', '📝 SUMMARY STORED IN DATABASE', { sessionId: session.sessionDbId, promptNumber, id });
-
-      // Broadcast to SSE clients (for web UI)
-      this.broadcastSSE({
-        type: 'new_summary',
-        summary: {
-          id,
-          session_id: session.claudeSessionId,
-          request: summary.request,
-          investigated: summary.investigated,
-          learned: summary.learned,
-          completed: summary.completed,
-          next_steps: summary.next_steps,
-          notes: summary.notes,
-          project: session.project,
-          prompt_number: promptNumber,
-          created_at_epoch: createdAtEpoch
-        }
-      });
-
-      // Notify UI that processing is complete (summary is the final step)
-      this.broadcastProcessingStatus(session.claudeSessionId, false);
-
-      // Sync to Chroma (non-blocking fire-and-forget, but crash on failure)
-      this.chromaSync.syncSummary(
-        id,
-        session.claudeSessionId,
-        session.project,
-        summary,
-        promptNumber,
-        createdAtEpoch
-      ).then(() => {
-        logger.success('WORKER', 'Summary synced to Chroma', {
-          sessionId: session.sessionDbId,
-          summaryId: id
-        });
-      }).catch((error: Error) => {
-        logger.error('WORKER', 'Summary sync failed - continuing', {
-          sessionId: session.sessionDbId,
-          summaryId: id
-        }, error);
-        // Don't crash - SQLite has the data
-      });
-    } else {
-      logger.warn('PARSER', 'NO SUMMARY TAGS FOUND in response', {
-        sessionId: session.sessionDbId,
-        promptNumber,
-        contentSample: content.substring(0, 500)
-      });
-=======
 // ============================================================================
 // Utilities
 // ============================================================================
->>>>>>> 012774b8
 
 /**
  * Parse pagination parameters from request
